# Azure Environment Variables Configuration

## URGENT: Configure These Environment Variables in Azure Portal

### 🔧 API Service (campuspe-api-staging)

Go to: Azure Portal > App Services > campuspe-api-staging > Configuration > Application settings

**Add these environment variables:**

```
# Database
MONGODB_URI=mongodb+srv://username:password@cluster.mongodb.net/campuspe-staging

# Server Configuration
# Azure App Service uses port 8080 for Node apps
PORT=8080
HOST=0.0.0.0
NODE_ENV=production

# CORS Configuration (CRITICAL - this fixes the login/register errors)
CORS_ORIGIN=https://campuspe-web-staging-erd8dvb3ewcjc5g2.southindia-01.azurewebsites.net

# JWT Configuration
JWT_SECRET=your-super-secure-jwt-secret-for-staging

# AI Services (if needed)
CLAUDE_API_KEY=your-claude-api-key
ANTHROPIC_API_KEY=your-anthropic-api-key

# Other services (if configured)
BUNNY_STORAGE_ZONE_NAME=your-storage-zone
BUNNY_STORAGE_ACCESS_KEY=your-access-key
BUNNY_CDN_URL=https://your-zone.b-cdn.net
WABB_API_KEY=your-wabb-api-key
WABB_WEBHOOK_URL=https://campuspe-api-staging-hmfjgud5c6a7exe9.southindia-01.azurewebsites.net/api/webhook/whatsapp
```

 ### 🌐 Web Service (campuspe-web-staging)

Go to: Azure Portal > App Services > campuspe-web-staging > Configuration > Application settings

**Add these environment variables:**

```
# Production Configuration
NODE_ENV=production
PORT=8080

# API Configuration (CRITICAL - this fixes the API connection)
# ⚠️ Must start with https:// or http://
NEXT_PUBLIC_API_URL=https://campuspe-api-staging-hmfjgud5c6a7exe9.southindia-01.azurewebsites.net
<<<<<<< HEAD
=======


NEXT_PUBLIC_API_URL=https://campuspe-api-staging-hmfjgud5c6a7exe9.southindia-01.azurewebsites.net

>>>>>>> 9298d166

# Optimization
NEXT_TELEMETRY_DISABLED=1
```

## 🚨 CRITICAL NOTES:

1. **CORS_ORIGIN**: Use your web app domain:
    - `campuspe-web-staging-erd8dvb3ewcjc5g2.southindia-01.azurewebsites.net`
<<<<<<< HEAD

2. **NEXT_PUBLIC_API_URL**: Must point to your Azure API service **and include the full `https://` prefix**
   - If you see `ERR_NAME_NOT_RESOLVED`, double-check the domain exactly matches the one shown in Azure. The web app now
     falls back to the full staging host when a shortened domain—like
     `https://campuspe-api-staging.azurewebsites.net`—is provided, but correcting
     the value here keeps deployments predictable.
=======


2. **NEXT_PUBLIC_API_URL**: Must point to your Azure API service **and include the full `https://` prefix**
   - If you see `ERR_NAME_NOT_RESOLVED`, double-check the domain exactly matches the one shown in Azure. The web app now
     falls back to the full staging host when a shortened domain—like
     `https://campuspe-api-staging.azurewebsites.net`—is provided, but correcting
     the value here keeps deployments predictable.


2. **NEXT_PUBLIC_API_URL**: Must point to your Azure API service **and include the full `https://` prefix**
   - If you see `ERR_NAME_NOT_RESOLVED`, double-check the domain exactly matches the one shown in Azure. The web app now
     falls back to the full staging host when a shortened domain—like
     `https://campuspe-api-staging.azurewebsites.net`—is provided, but correcting
     the value here keeps deployments predictable.



2. **NEXT_PUBLIC_API_URL**: Must point to your Azure API service **and include the full `https://` prefix**
   - If you see `ERR_NAME_NOT_RESOLVED`, double-check the domain exactly matches the one shown in Azure. The web app now
     falls back to the full staging host when a shortened domain—like
     `https://campuspe-api-staging.azurewebsites.net`—is provided, but correcting
     the value here keeps deployments predictable.


2. **NEXT_PUBLIC_API_URL**: Must point to your Azure API service **and include the full `https://` prefix**
- If you see `ERR_NAME_NOT_RESOLVED`, double-check the domain exactly matches the one shown in Azure. The web app now
  falls back to the full staging host when a shortened domain—like
  `https://campuspe-api-staging.azurewebsites.net`—is provided, but correcting
  the value here keeps deployments predictable.



>>>>>>> 9298d166

3. **After setting these variables**:
   - Click "Save" in Azure Portal
   - Both services will automatically restart
   - Wait 2-3 minutes for changes to take effect

## 🔍 How to Verify Fix:

1. **Check API CORS**:
   - Visit: https://campuspe-api-staging-hmfjgud5c6a7exe9.southindia-01.azurewebsites.net/health
   - Should return API status

2. **Check Web App API Connection**:
   - Visit: https://campuspe-web-staging-erd8dvb3ewcjc5g2.southindia-01.azurewebsites.net/login
   - Try to login - should no longer show CORS or localhost errors

3. **Browser Console**:
   - Should show requests to `campuspe-api-staging-hmfjgud5c6a7exe9.southindia-01.azurewebsites.net` instead of `localhost:5001`

## 📋 Step-by-Step Instructions:

1. Go to Azure Portal (portal.azure.com)
2. Navigate to "App Services"
3. Click on "campuspe-api-staging"
4. Go to "Configuration" in the left menu
5. Click "Application settings" tab
6. Add each environment variable listed above
7. Click "Save" at the top
8. Repeat steps 3-7 for "campuspe-web-staging"
9. Wait 2-3 minutes for services to restart
10. Test the login/register functionality

The errors you're seeing will be completely resolved once these environment variables are properly configured in Azure.<|MERGE_RESOLUTION|>--- conflicted
+++ resolved
@@ -50,13 +50,10 @@
 # API Configuration (CRITICAL - this fixes the API connection)
 # ⚠️ Must start with https:// or http://
 NEXT_PUBLIC_API_URL=https://campuspe-api-staging-hmfjgud5c6a7exe9.southindia-01.azurewebsites.net
-<<<<<<< HEAD
-=======
 
 
 NEXT_PUBLIC_API_URL=https://campuspe-api-staging-hmfjgud5c6a7exe9.southindia-01.azurewebsites.net
 
->>>>>>> 9298d166
 
 # Optimization
 NEXT_TELEMETRY_DISABLED=1
@@ -66,14 +63,14 @@
 
 1. **CORS_ORIGIN**: Use your web app domain:
     - `campuspe-web-staging-erd8dvb3ewcjc5g2.southindia-01.azurewebsites.net`
-<<<<<<< HEAD
+
 
 2. **NEXT_PUBLIC_API_URL**: Must point to your Azure API service **and include the full `https://` prefix**
    - If you see `ERR_NAME_NOT_RESOLVED`, double-check the domain exactly matches the one shown in Azure. The web app now
      falls back to the full staging host when a shortened domain—like
      `https://campuspe-api-staging.azurewebsites.net`—is provided, but correcting
      the value here keeps deployments predictable.
-=======
+
 
 
 2. **NEXT_PUBLIC_API_URL**: Must point to your Azure API service **and include the full `https://` prefix**
@@ -104,9 +101,6 @@
   `https://campuspe-api-staging.azurewebsites.net`—is provided, but correcting
   the value here keeps deployments predictable.
 
-
-
->>>>>>> 9298d166
 
 3. **After setting these variables**:
    - Click "Save" in Azure Portal
