# Azure Environment Variables Configuration

## URGENT: Configure These Environment Variables in Azure Portal

### 🔧 API Service (campuspe-api-staging)

Go to: Azure Portal > App Services > campuspe-api-staging > Configuration > Application settings

**Add these environment variables:**

```
# Database
MONGODB_URI=mongodb+srv://username:password@cluster.mongodb.net/campuspe-staging

# Server Configuration
# Azure App Service uses port 8080 for Node apps
PORT=8080
HOST=0.0.0.0
NODE_ENV=production

# CORS Configuration (CRITICAL - this fixes the login/register errors)
CORS_ORIGIN=https://campuspe-web-staging-erd8dvb3ewcjc5g2.southindia-01.azurewebsites.net

# JWT Configuration
JWT_SECRET=your-super-secure-jwt-secret-for-staging

# AI Services (if needed)
CLAUDE_API_KEY=your-claude-api-key
ANTHROPIC_API_KEY=your-anthropic-api-key

# Other services (if configured)
BUNNY_STORAGE_ZONE_NAME=your-storage-zone
BUNNY_STORAGE_ACCESS_KEY=your-access-key
BUNNY_CDN_URL=https://your-zone.b-cdn.net
WABB_API_KEY=your-wabb-api-key
WABB_WEBHOOK_URL=https://campuspe-api-staging-hmfjgud5c6a7exe9.southindia-01.azurewebsites.net/api/webhook/whatsapp
```

 ### 🌐 Web Service (campuspe-web-staging)

Go to: Azure Portal > App Services > campuspe-web-staging > Configuration > Application settings

**Add these environment variables:**

```
# Production Configuration
NODE_ENV=production
PORT=8080

# API Configuration (CRITICAL - this fixes the API connection)
<<<<<<< HEAD
# ⚠️ Must start with https:// or http://
=======
>>>>>>> 8dbbbcc1
NEXT_PUBLIC_API_URL=https://campuspe-api-staging-hmfjgud5c6a7exe9.southindia-01.azurewebsites.net

# Optimization
NEXT_TELEMETRY_DISABLED=1
```

## 🚨 CRITICAL NOTES:

1. **CORS_ORIGIN**: Use your web app domain:
    - `campuspe-web-staging-erd8dvb3ewcjc5g2.southindia-01.azurewebsites.net`

2. **NEXT_PUBLIC_API_URL**: Must point to your Azure API service **and include the full `https://` prefix**
   - If you see `ERR_NAME_NOT_RESOLVED`, double-check the domain exactly matches the one shown in Azure.

3. **After setting these variables**:
   - Click "Save" in Azure Portal
   - Both services will automatically restart
   - Wait 2-3 minutes for changes to take effect

## 🔍 How to Verify Fix:

1. **Check API CORS**:
   - Visit: https://campuspe-api-staging-hmfjgud5c6a7exe9.southindia-01.azurewebsites.net/health
   - Should return API status

2. **Check Web App API Connection**:
   - Visit: https://campuspe-web-staging-erd8dvb3ewcjc5g2.southindia-01.azurewebsites.net/login
   - Try to login - should no longer show CORS or localhost errors

3. **Browser Console**:
   - Should show requests to `campuspe-api-staging-hmfjgud5c6a7exe9.southindia-01.azurewebsites.net` instead of `localhost:5001`

## 📋 Step-by-Step Instructions:

1. Go to Azure Portal (portal.azure.com)
2. Navigate to "App Services"
3. Click on "campuspe-api-staging"
4. Go to "Configuration" in the left menu
5. Click "Application settings" tab
6. Add each environment variable listed above
7. Click "Save" at the top
8. Repeat steps 3-7 for "campuspe-web-staging"
9. Wait 2-3 minutes for services to restart
10. Test the login/register functionality

The errors you're seeing will be completely resolved once these environment variables are properly configured in Azure.<|MERGE_RESOLUTION|>--- conflicted
+++ resolved
@@ -48,10 +48,9 @@
 PORT=8080
 
 # API Configuration (CRITICAL - this fixes the API connection)
-<<<<<<< HEAD
+
 # ⚠️ Must start with https:// or http://
-=======
->>>>>>> 8dbbbcc1
+
 NEXT_PUBLIC_API_URL=https://campuspe-api-staging-hmfjgud5c6a7exe9.southindia-01.azurewebsites.net
 
 # Optimization
