--- conflicted
+++ resolved
@@ -163,11 +163,12 @@
         id: deploy-to-webapp
         uses: azure/webapps-deploy@v3
         with:
-<<<<<<< HEAD
+
           app-name: campuspe-web-staging
           slot-name: Production
           package: ./web-app
-=======
+
+
           app-name: "campuspe-web-staging"
           slot-name: "Production"
           package: ./web-app
@@ -195,4 +196,4 @@
           app-name: 'campuspe-web-staging'
           slot-name: 'Production'
           package: .
->>>>>>> 3cfbeddd
+
