# CampusPe Azure Deployment Guide

## Overview

This guide will help you deploy the CampusPe platform (API + Web) to Azure App Services successfully.

## Prerequisites

✅ Azure resources created:

- `campuspe-api-staging` (App Service)
- `campuspe-web-staging` (App Service)
- `campuspe-staging` (Resource group)
- `campuspe-plan` (App Service plan)

## Step 1: Configure Azure App Services

### For API Service (campuspe-api-staging):

1. **Runtime Configuration:**
   - Go to Configuration > General settings
   - Set Node.js version: `20-lts`
   - Startup Command: `startup.sh`

2. **Environment Variables:**
   Go to Configuration > Application settings and add these:

   ```
   MONGODB_URI=mongodb+srv://<username>:<password>@<cluster>.mongodb.net/campuspe-staging
   # Azure Linux web apps listen on port 8080
   PORT=8080
   HOST=0.0.0.0
   NODE_ENV=production
<<<<<<< HEAD
   CORS_ORIGIN=https://campuspe-web-staging-erd8dvb3ewcjc5g2.southindia-01.azurewebsites.net
=======

>>>>>>> a1ff8922
   JWT_SECRET=your-super-secure-jwt-secret-for-staging
   CLAUDE_API_KEY=your-claude-api-key
   BUNNY_STORAGE_ZONE_NAME=your-storage-zone
   BUNNY_STORAGE_ACCESS_KEY=your-access-key
   BUNNY_CDN_URL=https://your-zone.b-cdn.net
   WABB_API_KEY=your-wabb-api-key
    WABB_WEBHOOK_URL=https://campuspe-api-staging-hmfjgud5c6a7exe9.southindia-01.azurewebsites.net/api/webhook/whatsapp
   ```

### For Web Service (campuspe-web-staging):

1. **Runtime Configuration:**
   - Go to Configuration > General settings
   - Set Node.js version: `20-lts`
   - Startup Command: `startup.sh`

2. **Environment Variables:**
<<<<<<< HEAD
   ```
   NODE_ENV=production
   PORT=8080
   NEXT_PUBLIC_API_URL=https://campuspe-api-staging-hmfjgud5c6a7exe9.southindia-01.azurewebsites.net
   NEXT_TELEMETRY_DISABLED=1
   ```
=======

>>>>>>> a1ff8922

## Step 2: Set up MongoDB Atlas

1. Create a MongoDB Atlas cluster (if not already done)
2. Create a database user for the staging environment
3. Whitelist Azure IP ranges or use 0.0.0.0/0 for testing
4. Get the connection string and update MONGODB_URI

## Step 3: Configure GitHub Secrets

The deployment workflows need these secrets in your GitHub repository:

### API Service Secrets:

- `AZUREAPPSERVICE_CLIENTID_8A6DED1EC9FF4D6DBF9BC09565C923D6`
- `AZUREAPPSERVICE_TENANTID_6F962B613A624D3582F2985BCDA08CE8`
- `AZUREAPPSERVICE_SUBSCRIPTIONID_AE3ECD9C02CC4AD296820DF8B2D5C91F`

### Web Service Secrets:

- `AZUREAPPSERVICE_CLIENTID_EE222AFA16FA4A5DA06DD5312531E619`
- `AZUREAPPSERVICE_TENANTID_7A15C7020EEA4011BEFA4FD44BD576D8`
- `AZUREAPPSERVICE_SUBSCRIPTIONID_6C89CA2016E747AB8F7F6250858F9AC3`

## Step 4: Deploy

1. **Automatic Deployment:**
   - Push changes to the `main` branch
   - GitHub Actions will automatically build and deploy

2. **Manual Deployment:**
   - Go to GitHub > Actions
   - Select the appropriate workflow
   - Click "Run workflow"

## Step 5: Verify Deployment

### API Health Check:

Visit: `https://campuspe-api-staging-hmfjgud5c6a7exe9.southindia-01.azurewebsites.net/health`

### Web Application:

Visit: `https://campuspe-web-staging-erd8dvb3ewcjc5g2.southindia-01.azurewebsites.net`

## Troubleshooting

### Common Issues:

1. **Build Failures:**
   - Check if all dependencies are properly defined in package.json
   - Ensure TypeScript builds successfully locally

2. **Runtime Errors:**
   - Check Application logs in Azure Portal
   - Verify environment variables are set correctly
   - Ensure MongoDB connection string is valid

3. **CORS Issues:**
   - Verify CORS_ORIGIN is set to the correct web app URL
   - Check that both HTTP and HTTPS are handled

### Monitoring:

- Use Azure Application Insights for monitoring
- Check logs in Azure Portal > App Service > Log stream

## Security Considerations

1. **Secrets Management:**
   - Never commit sensitive data to the repository
   - Use Azure Key Vault for production secrets

2. **Database Security:**
   - Use strong passwords for MongoDB
   - Restrict IP access to known Azure ranges

3. **SSL/TLS:**
   - Azure App Service provides free SSL certificates
   - Ensure all communication uses HTTPS

## Performance Optimization

1. **Azure App Service Plan:**
   - Monitor resource usage
   - Scale up/out as needed

2. **Database:**
   - Monitor MongoDB Atlas performance
   - Consider connection pooling optimization

3. **CDN:**
   - Use Bunny CDN for static assets
   - Configure proper caching headers

## Next Steps

After successful deployment:

1. Set up Azure Application Insights for monitoring
2. Configure custom domains (if needed)
3. Set up staging/production pipelines
4. Configure backup strategies
5. Set up alerts for application health

## Support

If you encounter issues:

1. Check Azure App Service logs
2. Review GitHub Actions build logs
3. Verify all environment variables
4. Test database connectivity
5. Check network security rules<|MERGE_RESOLUTION|>--- conflicted
+++ resolved
@@ -31,11 +31,7 @@
    PORT=8080
    HOST=0.0.0.0
    NODE_ENV=production
-<<<<<<< HEAD
-   CORS_ORIGIN=https://campuspe-web-staging-erd8dvb3ewcjc5g2.southindia-01.azurewebsites.net
-=======
 
->>>>>>> a1ff8922
    JWT_SECRET=your-super-secure-jwt-secret-for-staging
    CLAUDE_API_KEY=your-claude-api-key
    BUNNY_STORAGE_ZONE_NAME=your-storage-zone
@@ -53,16 +49,7 @@
    - Startup Command: `startup.sh`
 
 2. **Environment Variables:**
-<<<<<<< HEAD
-   ```
-   NODE_ENV=production
-   PORT=8080
-   NEXT_PUBLIC_API_URL=https://campuspe-api-staging-hmfjgud5c6a7exe9.southindia-01.azurewebsites.net
-   NEXT_TELEMETRY_DISABLED=1
-   ```
-=======
 
->>>>>>> a1ff8922
 
 ## Step 2: Set up MongoDB Atlas
 
