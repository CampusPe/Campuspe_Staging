--- conflicted
+++ resolved
@@ -33,49 +33,25 @@
    PORT=8080
    HOST=0.0.0.0
    NODE_ENV=production
-<<<<<<< HEAD
+   
    CORS_ORIGIN=https://campuspe-web-staging-erd8dvb3ewcjc5g2.southindia-01.azurewebsites.net
-=======
 
-   CORS_ORIGIN=https://campuspe-web-staging-erd8dvb3ewcjc5g2.southindia-01.azurewebsites.net
-=======
- jp0k9e-codex/fix-login-error-during-azure-deployment
-   CORS_ORIGIN=https://campuspe-web-staging-erd8dvb3ewcjc5g2.southindia-01.azurewebsites.net
-=======
- codex/fix-login-error-during-azure-deployment
-   CORS_ORIGIN=https://campuspe-web-staging-erd8dvb3ewcjc5g2.southindia-01.azurewebsites.net
- main
- main
-
->>>>>>> fbf5e6f3
    JWT_SECRET=your-super-secure-jwt-secret-for-staging
    CLAUDE_API_KEY=your-claude-api-key
    BUNNY_STORAGE_ZONE_NAME=your-storage-zone
    BUNNY_STORAGE_ACCESS_KEY=your-access-key
    BUNNY_CDN_URL=https://your-zone.b-cdn.net
    WABB_API_KEY=your-wabb-api-key
-<<<<<<< HEAD
    WABB_WEBHOOK_URL=https://campuspe-api-staging-hmfjgud5c6a7exe9.southindia-01.azurewebsites.net/api/webhook/whatsapp
-=======
 
-   WABB_WEBHOOK_URL=https://campuspe-api-staging-hmfjgud5c6a7exe9.southindia-01.azurewebsites.net/api/webhook/whatsapp
-=======
-    WABB_WEBHOOK_URL=https://campuspe-api-staging-hmfjgud5c6a7exe9.southindia-01.azurewebsites.net/api/webhook/whatsapp
-
->>>>>>> fbf5e6f3
    ```
 
    **Tip:** Copy the exact domains shown in the Azure Portal—including any
    unique suffix such as `-hmfjgud5c6a7exe9.southindia-01`. Using a shortened
-<<<<<<< HEAD
-   host like `campuspe-api-staging.azurewebsites.net` (with or without the
-   `https://` prefix) will cause `ERR_NAME_NOT_RESOLVED` errors in the
-   browser. The web client now auto-corrects this common mistake, but setting
-   the precise host keeps builds deterministic and avoids unexpected rewrites.
-=======
-   host like `campuspe-api-staging.azurewebsites.net` will cause
-   `ERR_NAME_NOT_RESOLVED` errors in the browser.
->>>>>>> fbf5e6f3
+host like `campuspe-api-staging.azurewebsites.net` (with or without the
+`https://` prefix) will cause `ERR_NAME_NOT_RESOLVED` errors in the
+browser. The web client now auto-corrects this common mistake, but setting
+the precise host keeps builds deterministic and avoids unexpected rewrites.
 
 ### For Web Service (campuspe-web-staging):
 
@@ -85,16 +61,7 @@
    - Startup Command: `startup.sh`
 
 2. **Environment Variables:**
-<<<<<<< HEAD
-=======
 
-
-jp0k9e-codex/fix-login-error-during-azure-deployment
-=======
- codex/fix-login-error-during-azure-deployment
- main
-
->>>>>>> fbf5e6f3
    Ensure `NEXT_PUBLIC_API_URL` points to the exact API domain shown in
    the Azure Portal (including any regional suffix):
 
