--- conflicted
+++ resolved
@@ -1,85 +1,32 @@
 import axios from 'axios';
 
 // API Configuration
-<<<<<<< HEAD
-=======
 
->>>>>>> ac014cbd
-// Fallback to the fully-qualified Azure staging host when the environment
-// variable is missing the region-specific suffix or protocol. This prevents
-// build-time mistakes from producing "ERR_NAME_NOT_RESOLVED" in the browser.
-const envApiUrl = process.env.NEXT_PUBLIC_API_URL?.trim();
-const AZURE_API_URL_FALLBACK =
-  'https://campuspe-api-staging-hmfjgud5c6a7exe9.southindia-01.azurewebsites.net';
+// Get the raw API URL from environment variable and trim whitespace
+const rawApiUrl = process.env.NEXT_PUBLIC_API_URL?.trim();
 
-<<<<<<< HEAD
-let apiBaseUrl = envApiUrl || AZURE_API_URL_FALLBACK;
-=======
-let resolvedApiUrl = envApiUrl || AZURE_API_URL_FALLBACK;
-
+// Define default and fallback Azure API URL
 const DEFAULT_AZURE_API_URL =
   'https://campuspe-api-staging-hmfjgud5c6a7exe9.southindia-01.azurewebsites.net';
+const AZURE_API_URL_FALLBACK = DEFAULT_AZURE_API_URL;
 
-let resolvedApiUrl = envApiUrl || DEFAULT_AZURE_API_URL;
+// Resolve API URL using environment variable or fallback
+let resolvedApiUrl = rawApiUrl || AZURE_API_URL_FALLBACK;
 
-
-// Fallback to the fully-qualified Azure staging host when the environment
-// variable is missing the region-specific suffix or protocol. This prevents
-// build-time mistakes from producing "ERR_NAME_NOT_RESOLVED" in the browser.
-const rawApiUrl = process.env.NEXT_PUBLIC_API_URL?.trim();
-const DEFAULT_AZURE_API_URL =
-  'https://campuspe-api-staging-hmfjgud5c6a7exe9.southindia-01.azurewebsites.net';
-
-let resolvedApiUrl = rawApiUrl || DEFAULT_AZURE_API_URL;
->>>>>>> ac014cbd
-
-// Replace common misconfiguration without the unique suffix. This catches
-// both bare hosts and hosts with an http(s) prefix so login calls don't
-// hit a non-existent domain.
+// Handle common misconfiguration: missing region-specific domain or protocol
 if (
-<<<<<<< HEAD
-  apiBaseUrl === 'campuspe-api-staging.azurewebsites.net' ||
-  /^https?:\/\/campuspe-api-staging\.azurewebsites\.net\/?$/.test(
-    apiBaseUrl
-  )
+  resolvedApiUrl === 'campuspe-api-staging.azurewebsites.net' ||
+  /^https?:\/\/campuspe-api-staging\.azurewebsites\.net\/?$/.test(resolvedApiUrl)
 ) {
-  apiBaseUrl = AZURE_API_URL_FALLBACK;
+  resolvedApiUrl = AZURE_API_URL_FALLBACK;
 }
 
-// Ensure the URL includes a protocol
-if (!/^https?:\/\//i.test(apiBaseUrl)) {
-  apiBaseUrl = `https://${apiBaseUrl}`;
-}
-
-export const API_BASE_URL = apiBaseUrl;
-=======
-  resolvedApiUrl === 'campuspe-api-staging.azurewebsites.net' ||
-  /^https?:\/\/campuspe-api-staging\.azurewebsites\.net\/?$/.test(
-    resolvedApiUrl
-  )
-) {
-resolvedApiUrl = AZURE_API_URL_FALLBACK || DEFAULT_AZURE_API_URL;
-}
-
-// Ensure the URL includes a protocol
+// Ensure the resolved URL includes a protocol
 if (!/^https?:\/\//i.test(resolvedApiUrl)) {
   resolvedApiUrl = `https://${resolvedApiUrl}`;
 }
 
 export const API_BASE_URL = resolvedApiUrl;
-
-
-
-// Ensure the API URL includes a protocol so the browser doesn't treat it as a
-// relative path (which would prepend the web app's domain).
-const rawApiUrl = process.env.NEXT_PUBLIC_API_URL;
-export const API_BASE_URL = rawApiUrl
-  ? /^https?:\/\//i.test(rawApiUrl)
-    ? rawApiUrl
-    : `https://${rawApiUrl}`
-  : 'http://localhost:5001';
-
->>>>>>> ac014cbd
 
 // Create axios instance with default config
 export const apiClient = axios.create({
