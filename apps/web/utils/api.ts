--- conflicted
+++ resolved
@@ -1,20 +1,16 @@
 import axios from 'axios';
 
 // API Configuration
-<<<<<<< HEAD
-=======
 
->>>>>>> 20aca40e
 // Fallback to the fully-qualified Azure staging host when the environment
 // variable is missing the region-specific suffix or protocol. This prevents
 // build-time mistakes from producing "ERR_NAME_NOT_RESOLVED" in the browser.
 const envApiUrl = process.env.NEXT_PUBLIC_API_URL?.trim();
-<<<<<<< HEAD
 const AZURE_API_URL_FALLBACK =
   'https://campuspe-api-staging-hmfjgud5c6a7exe9.southindia-01.azurewebsites.net';
 
 let resolvedApiUrl = envApiUrl || AZURE_API_URL_FALLBACK;
-=======
+
 const DEFAULT_AZURE_API_URL =
   'https://campuspe-api-staging-hmfjgud5c6a7exe9.southindia-01.azurewebsites.net';
 
@@ -30,8 +26,6 @@
 
 let resolvedApiUrl = rawApiUrl || DEFAULT_AZURE_API_URL;
 
->>>>>>> 20aca40e
-
 // Replace common misconfiguration without the unique suffix. This catches
 // both bare hosts and hosts with an http(s) prefix so login calls don't
 // hit a non-existent domain.
@@ -41,11 +35,7 @@
     resolvedApiUrl
   )
 ) {
-<<<<<<< HEAD
-  resolvedApiUrl = AZURE_API_URL_FALLBACK;
-=======
-  resolvedApiUrl = DEFAULT_AZURE_API_URL;
->>>>>>> 20aca40e
+resolvedApiUrl = AZURE_API_URL_FALLBACK || DEFAULT_AZURE_API_URL;
 }
 
 // Ensure the URL includes a protocol
@@ -54,8 +44,7 @@
 }
 
 export const API_BASE_URL = resolvedApiUrl;
-<<<<<<< HEAD
-=======
+
 
 
 // Ensure the API URL includes a protocol so the browser doesn't treat it as a
@@ -67,8 +56,6 @@
     : `https://${rawApiUrl}`
   : 'http://localhost:5001';
 
-
->>>>>>> 20aca40e
 
 // Create axios instance with default config
 export const apiClient = axios.create({
