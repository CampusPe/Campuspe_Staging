--- conflicted
+++ resolved
@@ -27,8 +27,7 @@
 }
 
 // Ensure the final URL includes a protocol
-<<<<<<< HEAD
-=======
+
 // Replace common misconfiguration without the unique suffix. This catches
 // both bare hosts and hosts with an http(s) prefix so login calls don't
 // hit a non-existent domain.
@@ -43,14 +42,12 @@
 
 // Ensure the URL includes a protocol
 
->>>>>>> 3cfbeddd
 if (!/^https?:\/\//i.test(apiBaseUrl)) {
   apiBaseUrl = `https://${apiBaseUrl}`;
 }
 
 export const API_BASE_URL = apiBaseUrl;
-<<<<<<< HEAD
-=======
+
 
 
 // Get the raw API URL from environment variable and trim whitespace
@@ -78,7 +75,7 @@
 }
 
 export const API_BASE_URL = resolvedApiUrl;
->>>>>>> 3cfbeddd
+
 
 // Create axios instance with default config
 export const apiClient = axios.create({
