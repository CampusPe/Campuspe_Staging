--- conflicted
+++ resolved
@@ -1,7 +1,7 @@
 import axios from 'axios';
 
 // API Configuration
-<<<<<<< HEAD
+
 // Fallback to the fully-qualified Azure staging host when the environment
 // variable is missing the region-specific suffix or protocol. This prevents
 // build-time mistakes from producing "ERR_NAME_NOT_RESOLVED" in the browser.
@@ -29,7 +29,7 @@
 }
 
 export const API_BASE_URL = resolvedApiUrl;
-=======
+
 // Ensure the API URL includes a protocol so the browser doesn't treat it as a
 // relative path (which would prepend the web app's domain).
 const rawApiUrl = process.env.NEXT_PUBLIC_API_URL;
@@ -38,7 +38,7 @@
     ? rawApiUrl
     : `https://${rawApiUrl}`
   : 'http://localhost:5001';
->>>>>>> fbf5e6f3
+
 
 // Create axios instance with default config
 export const apiClient = axios.create({
