const { createServer } = require('http');
const { parse } = require('url');
const fs = require('fs');
const { execSync } = require('child_process');

// Azure App Service startup configuration
const dev = process.env.NODE_ENV !== 'production';
const hostname = '0.0.0.0';
const port = parseInt(process.env.PORT) || parseInt(process.env.WEBSITES_PORT) || 8080;

console.log('=== CampusPe Web Application Startup ===');
console.log(`Environment: ${process.env.NODE_ENV}`);
console.log(`Port: ${port}`);
console.log(`Hostname: ${hostname}`);
console.log(`Development mode: ${dev}`);
console.log(`Process PID: ${process.pid}`);
console.log(`Working directory: ${process.cwd()}`);
console.log(`Node version: ${process.version}`);

// Check for required files
<<<<<<< HEAD
=======
const fs = require('fs');
const { execSync } = require('child_process');
>>>>>>> 295c5be8
console.log('Checking required files...');
console.log(`package.json exists: ${fs.existsSync('./package.json')}`);
console.log(`next.config.js exists: ${fs.existsSync('./next.config.js')}`);
console.log(`.next directory exists: ${fs.existsSync('./.next')}`);

<<<<<<< HEAD
=======

>>>>>>> 295c5be8
// Ensure dependencies are installed. Azure's build pipeline may
// skip node_modules, so install them (including dev deps for build)
// on startup if "next" is missing.
console.log(`node_modules/next exists: ${fs.existsSync('./node_modules/next')}`);
if (!fs.existsSync('./node_modules/next')) {
  console.log('node_modules missing – running `npm ci --include=dev`...');
  try {
    execSync('npm ci --include=dev', { stdio: 'inherit' });
  } catch (err) {
    console.error('Failed to install dependencies:', err);
    process.exit(1);
  }
}

<<<<<<< HEAD
// Now that dependencies are ensured, load Next.js
let next;
try {
  next = require('next');
} catch (err) {
  console.error('Failed to load Next.js:', err);
  process.exit(1);
}

=======
>>>>>>> 295c5be8
// Ensure Next.js build artifacts exist. If the .next directory is missing
// (common on Azure when the build step was skipped), attempt a production
// build on startup so the server can boot successfully.
if (!fs.existsSync('./.next')) {
  console.log('.next directory missing – running `npm run build`...');
  try {
    execSync('npm run build', { stdio: 'inherit' });
  } catch (err) {
    console.error('Failed to build Next.js application:', err);
    process.exit(1);
  }

  if (!fs.existsSync('./.next')) {
    console.error('Build completed but .next directory still missing.');
    process.exit(1);
  }
  console.log('.next directory generated successfully.');
}

if (fs.existsSync('./package.json')) {
  const pkg = require('./package.json');
  console.log(`Package name: ${pkg.name}`);
  console.log(`Package version: ${pkg.version}`);
}

// Initialize Next.js app with minimal configuration
const app = next({
  dev: false, // Force production mode for Azure
  quiet: false // Enable logging
});
const handle = app.getRequestHandler();

console.log('Preparing Next.js application...');

app.prepare()
  .then(() => {
    console.log('Next.js application prepared successfully');
    
    const server = createServer(async (req, res) => {
      try {
        const parsedUrl = parse(req.url, true);
        await handle(req, res, parsedUrl);
      } catch (err) {
        console.error('Request handling error:', err);
        res.statusCode = 500;
        res.setHeader('Content-Type', 'text/plain');
        res.end('Internal Server Error');
      }
    });

    server.on('error', (err) => {
      console.error('Server error:', err);
      if (err.code === 'EADDRINUSE') {
        console.error(`Port ${port} is already in use`);
        process.exit(1);
      } else if (err.code === 'EACCES') {
        console.error(`Permission denied for port ${port}`);
        process.exit(1);
      } else {
        console.error('Unknown server error:', err);
        process.exit(1);
      }
    });

    server.listen(port, hostname, (err) => {
      if (err) {
        console.error('Failed to start server:', err);
        process.exit(1);
      }
      
      console.log('=== SERVER STARTED SUCCESSFULLY ===');
      console.log(`✅ Server listening on http://${hostname}:${port}`);
      console.log(`✅ Ready to accept requests`);
      console.log(`✅ Environment: ${process.env.NODE_ENV}`);
      console.log('=====================================');
    });

    // Graceful shutdown
    process.on('SIGTERM', () => {
      console.log('Received SIGTERM, shutting down gracefully');
      server.close(() => {
        console.log('Server closed');
        process.exit(0);
      });
    });

    process.on('SIGINT', () => {
      console.log('Received SIGINT, shutting down gracefully');
      server.close(() => {
        console.log('Server closed');
        process.exit(0);
      });
    });

  })
  .catch((err) => {
    console.error('Failed to prepare Next.js application:', err);
    console.error('Stack trace:', err.stack);
    process.exit(1);
  });

// Handle uncaught exceptions
process.on('uncaughtException', (err) => {
  console.error('Uncaught Exception:', err);
  console.error('Stack trace:', err.stack);
  process.exit(1);
});

process.on('unhandledRejection', (reason, promise) => {
  console.error('Unhandled Rejection at:', promise, 'reason:', reason);
  process.exit(1);
});<|MERGE_RESOLUTION|>--- conflicted
+++ resolved
@@ -18,20 +18,16 @@
 console.log(`Node version: ${process.version}`);
 
 // Check for required files
-<<<<<<< HEAD
-=======
+
+
 const fs = require('fs');
 const { execSync } = require('child_process');
->>>>>>> 295c5be8
+
 console.log('Checking required files...');
 console.log(`package.json exists: ${fs.existsSync('./package.json')}`);
 console.log(`next.config.js exists: ${fs.existsSync('./next.config.js')}`);
 console.log(`.next directory exists: ${fs.existsSync('./.next')}`);
 
-<<<<<<< HEAD
-=======
-
->>>>>>> 295c5be8
 // Ensure dependencies are installed. Azure's build pipeline may
 // skip node_modules, so install them (including dev deps for build)
 // on startup if "next" is missing.
@@ -46,7 +42,7 @@
   }
 }
 
-<<<<<<< HEAD
+
 // Now that dependencies are ensured, load Next.js
 let next;
 try {
@@ -56,8 +52,6 @@
   process.exit(1);
 }
 
-=======
->>>>>>> 295c5be8
 // Ensure Next.js build artifacts exist. If the .next directory is missing
 // (common on Azure when the build step was skipped), attempt a production
 // build on startup so the server can boot successfully.
