--- conflicted
+++ resolved
@@ -24,7 +24,7 @@
 console.log(`next.config.js exists: ${fs.existsSync('./next.config.js')}`);
 console.log(`.next directory exists: ${fs.existsSync('./.next')}`);
 
-<<<<<<< HEAD
+
 // Ensure dependencies are installed. Azure's build pipeline may
 // skip node_modules, so install them (including dev deps for build)
 // on startup if "next" is missing.
@@ -39,8 +39,6 @@
   }
 }
 
-=======
->>>>>>> f1721894
 // Ensure Next.js build artifacts exist. If the .next directory is missing
 // (common on Azure when the build step was skipped), attempt a production
 // build on startup so the server can boot successfully.
