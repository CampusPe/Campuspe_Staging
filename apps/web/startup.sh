--- conflicted
+++ resolved
@@ -22,13 +22,13 @@
 echo "package.json: $([ -f "package.json" ] && echo "✅ EXISTS" || echo "❌ MISSING")"
 echo "server-azure-debug.js: $([ -f "server-azure-debug.js" ] && echo "✅ EXISTS" || echo "❌ MISSING")"
 
-<<<<<<< HEAD
+
 # Install dependencies if Next.js is missing
 if [ ! -d "node_modules/next" ]; then
-=======
+
 # Install dependencies if missing
 if [ ! -d "node_modules" ]; then
->>>>>>> 295c5be8
+
     echo "Installing dependencies (including dev)..."
     npm ci --include=dev
 else
