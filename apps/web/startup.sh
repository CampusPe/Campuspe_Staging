#!/bin/bash
set -e

# Ensure we run from the script's directory
cd "$(dirname "$0")"

echo "Starting CampusPe Web..."

# Azure exposes port 8080 for Node apps
<<<<<<< HEAD
PORT="${PORT:-8080}"

# Install dependencies if needed
if [ ! -d "node_modules" ]; then
    echo "📦 Installing dependencies..."
    npm install --prefer-offline
=======
export PORT="${PORT:-8080}"
export HOST="${HOST:-0.0.0.0}"
export NODE_ENV=production

echo "Environment: PORT=$PORT, HOST=$HOST, NODE_ENV=$NODE_ENV"

# Install dependencies if needed
if [ ! -d "node_modules" ]; then
    echo "📦 Installing dependencies..."
    npm ci --only=production
>>>>>>> 11f387b0
else
    echo "✅ Dependencies already installed"
fi

# Build the application if the Next.js build output is missing
if [ ! -d ".next" ]; then
    echo "⚙️ Building Next.js app..."
    npm run build
<<<<<<< HEAD
fi

# Start the Next.js application
echo "🌐 Starting Next.js application..."
export NODE_ENV=production
# Azure uses port 8080 for Linux web apps
export PORT=${PORT:-8080}
export HOST=${HOST:-0.0.0.0}

# Try to start with npm start, fallback to node server.js
if [ -f "package.json" ] && npm run start --if-present; then
    echo "✅ Started with npm start"
elif [ -f "server.js" ]; then
    echo "🔄 Fallback: Starting with node server.js"
    node server.js
=======
else
    echo "✅ Build already exists"
fi

# Start the Next.js application
echo "🌐 Starting Next.js application on $HOST:$PORT..."

# Use the custom server for better control
if [ -f "server.js" ]; then
    echo "� Starting with custom server (server.js)"
    exec node server.js
>>>>>>> 11f387b0
else
    echo "� Starting with Next.js built-in server"
    exec npx next start -p $PORT -H $HOST
fi<|MERGE_RESOLUTION|>--- conflicted
+++ resolved
@@ -7,14 +7,14 @@
 echo "Starting CampusPe Web..."
 
 # Azure exposes port 8080 for Node apps
-<<<<<<< HEAD
+
 PORT="${PORT:-8080}"
 
 # Install dependencies if needed
 if [ ! -d "node_modules" ]; then
     echo "📦 Installing dependencies..."
     npm install --prefer-offline
-=======
+
 export PORT="${PORT:-8080}"
 export HOST="${HOST:-0.0.0.0}"
 export NODE_ENV=production
@@ -25,7 +25,7 @@
 if [ ! -d "node_modules" ]; then
     echo "📦 Installing dependencies..."
     npm ci --only=production
->>>>>>> 11f387b0
+
 else
     echo "✅ Dependencies already installed"
 fi
@@ -34,7 +34,7 @@
 if [ ! -d ".next" ]; then
     echo "⚙️ Building Next.js app..."
     npm run build
-<<<<<<< HEAD
+
 fi
 
 # Start the Next.js application
@@ -50,7 +50,7 @@
 elif [ -f "server.js" ]; then
     echo "🔄 Fallback: Starting with node server.js"
     node server.js
-=======
+
 else
     echo "✅ Build already exists"
 fi
@@ -62,7 +62,7 @@
 if [ -f "server.js" ]; then
     echo "� Starting with custom server (server.js)"
     exec node server.js
->>>>>>> 11f387b0
+
 else
     echo "� Starting with Next.js built-in server"
     exec npx next start -p $PORT -H $HOST
