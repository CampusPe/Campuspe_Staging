--- conflicted
+++ resolved
@@ -7,14 +7,14 @@
 echo "Starting CampusPe Web..."
 
 # Azure exposes port 8080 for Node apps
-<<<<<<< HEAD
+
 PORT="${PORT:-8080}"
 
 # Install dependencies if needed
 if [ ! -d "node_modules" ]; then
     echo "📦 Installing dependencies..."
     npm install --prefer-offline
-=======
+
 
 PORT="${PORT:-8080}"
 
@@ -34,7 +34,7 @@
     echo "📦 Installing dependencies..."
     npm ci --only=production
 
->>>>>>> 3cfbeddd
+
 else
     echo "✅ Dependencies already installed"
 fi
@@ -43,10 +43,7 @@
 if [ ! -d ".next" ]; then
     echo "⚙️ Building Next.js app..."
     npm run build
-<<<<<<< HEAD
-=======
 
->>>>>>> 3cfbeddd
 fi
 
 # Start the Next.js application
