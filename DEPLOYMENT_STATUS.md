--- conflicted
+++ resolved
@@ -40,15 +40,13 @@
 
 **Web Service:**
 - `NEXT_PUBLIC_API_URL=https://campuspe-api-staging-hmfjgud5c6a7exe9.southindia-01.azurewebsites.net`
-
-<<<<<<< HEAD
+ codex/fix-login-error-during-azure-deployment
 If you see `ERR_NAME_NOT_RESOLVED` in the browser, double‑check that this
 URL matches the one displayed in the Azure Portal, including any unique
 suffix and region code.
 
 ## Next Steps
-=======
->>>>>>> 4220c7e6
+ main
 
 ### 1. Trigger New Web Deployment
 
@@ -69,7 +67,7 @@
 ### 3. Configure Azure Environment Variables
 
 In Azure Portal > campuspe-web-staging > Configuration:
-<<<<<<< HEAD
+ codex/fix-login-error-during-azure-deployment
 ```
 NODE_ENV=production
 # Azure web apps default to port 8080
@@ -77,9 +75,7 @@
 NEXT_PUBLIC_API_URL=https://campuspe-api-staging-hmfjgud5c6a7exe9.southindia-01.azurewebsites.net
 NEXT_TELEMETRY_DISABLED=1
 ```
-=======
-
->>>>>>> 4220c7e6
+ main
 
 ### 4. Verify Deployment
 
