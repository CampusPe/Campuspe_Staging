--- conflicted
+++ resolved
@@ -41,8 +41,6 @@
 
 **Web Service:**
 - `NEXT_PUBLIC_API_URL=https://campuspe-api-staging-hmfjgud5c6a7exe9.southindia-01.azurewebsites.net`
-
-<<<<<<< HEAD
 If you see `ERR_NAME_NOT_RESOLVED` in the browser, double‑check that this
 URL matches the one displayed in the Azure Portal, including any unique
 suffix and region code. The web client now falls back to the full staging
@@ -50,28 +48,7 @@
 is supplied, but correcting the setting keeps future deployments reliable.
 
 ## Next Steps
-=======
 
-jp0k9e-codex/fix-login-error-during-azure-deployment
-
-
-If you see `ERR_NAME_NOT_RESOLVED` in the browser, double‑check that this
-URL matches the one displayed in the Azure Portal, including any unique
-suffix and region code.
-
-## Next Steps
-
-
-=======
- codex/fix-login-error-during-azure-deployment
-If you see `ERR_NAME_NOT_RESOLVED` in the browser, double‑check that this
-URL matches the one displayed in the Azure Portal, including any unique
-suffix and region code.
-
-## Next Steps
- main
- main
->>>>>>> fbf5e6f3
 
 ### 1. Trigger New Web Deployment
 
@@ -92,14 +69,6 @@
 ### 3. Configure Azure Environment Variables
 
 In Azure Portal > campuspe-web-staging > Configuration:
-<<<<<<< HEAD
-=======
-
-jp0k9e-codex/fix-login-error-during-azure-deployment
-=======
- codex/fix-login-error-during-azure-deployment
-main
->>>>>>> fbf5e6f3
 ```
 NODE_ENV=production
 # Azure web apps default to port 8080
