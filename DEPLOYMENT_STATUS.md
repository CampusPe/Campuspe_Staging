--- conflicted
+++ resolved
@@ -41,7 +41,7 @@
 
 **Web Service:**
 - `NEXT_PUBLIC_API_URL=https://campuspe-api-staging-hmfjgud5c6a7exe9.southindia-01.azurewebsites.net`
-<<<<<<< HEAD
+
 
 If you see `ERR_NAME_NOT_RESOLVED` in the browser, double‑check that this
 URL matches the one displayed in the Azure Portal, including any unique
@@ -50,7 +50,6 @@
 is supplied, but correcting the setting keeps future deployments reliable.
 
 ## Next Steps
-=======
 
 
 If you see `ERR_NAME_NOT_RESOLVED` in the browser, double‑check that this
@@ -99,8 +98,6 @@
 
 ## Next Steps
 
-
->>>>>>> 11f387b0
 
 ### 1. Trigger New Web Deployment
 
